use crate::error::*;
use anchor_lang::__private::bytemuck::Zeroable;
use anchor_lang::prelude::*;
use anchor_spl::vote_weight_record;
use std::convert::TryFrom;

// Generate a VoteWeightRecord Anchor wrapper, owned by the current program.
// VoteWeightRecords are unique in that they are defined by the SPL governance
// program, but they are actually owned by this program.
vote_weight_record!(crate::ID);

/// Seconds in one day.
#[cfg(feature = "localnet")]
pub const SECS_PER_DAY: i64 = 10;
#[cfg(not(feature = "localnet"))]
pub const SECS_PER_DAY: i64 = 86_400;

/// Seconds in one month.
#[cfg(feature = "localnet")]
pub const SECS_PER_MONTH: i64 = 10;
#[cfg(not(feature = "localnet"))]
pub const SECS_PER_MONTH: i64 = 365 * SECS_PER_DAY / 12;

/// Maximum number of days one can lock for.
pub const MAX_DAYS_LOCKED: u64 = 7 * 365;

/// Maximum number of months one can lock for.
pub const MAX_MONTHS_LOCKED: u64 = 7 * 12;

/// Vote weight is amount * FIXED_VOTE_WEIGHT_FACTOR +
/// LOCKING_VOTE_WEIGHT_FACTOR * amount * time / max time
pub const FIXED_VOTE_WEIGHT_FACTOR: u64 = 1;
pub const LOCKING_VOTE_WEIGHT_FACTOR: u64 = 0;

/// Instance of a voting rights distributor.
#[account]
#[derive(Default)]
pub struct Registrar {
    pub governance_program_id: Pubkey,
    pub realm: Pubkey,
<<<<<<< HEAD
    pub realm_community_mint: Pubkey,
    pub clawback_authority: Pubkey,
=======
    pub realm_governing_token_mint: Pubkey,
    pub realm_authority: Pubkey,
>>>>>>> bf620a6b
    pub bump: u8,
    // The length should be adjusted for one's use case.
    pub rates: [ExchangeRateEntry; 2],

    /// The decimals to use when converting deposits into a common currency.
    ///
    /// This must be larger or equal to the max of decimals over all accepted
    /// token mints.
    pub vote_weight_decimals: u8,

    /// Debug only: time offset, to allow tests to move forward in time.
    pub time_offset: i64,
}

#[macro_export]
macro_rules! registrar_seeds {
    ( $registrar:expr ) => {
        &[
            $registrar.realm.as_ref(),
            b"registrar".as_ref(),
            $registrar.realm_governing_token_mint.as_ref(),
            &[$registrar.bump],
        ]
    };
}

impl Registrar {
    pub fn new_rate(
        &self,
        mint: Pubkey,
        mint_decimals: u8,
        rate: u64,
    ) -> Result<ExchangeRateEntry> {
        require!(self.vote_weight_decimals >= mint_decimals, InvalidDecimals);
        let decimal_diff = self
            .vote_weight_decimals
            .checked_sub(mint_decimals)
            .unwrap();
        Ok(ExchangeRateEntry {
            mint,
            rate,
            mint_decimals,
            conversion_factor: rate.checked_mul(10u64.pow(decimal_diff.into())).unwrap(),
        })
    }

    pub fn clock_unix_timestamp(&self) -> i64 {
        Clock::get().unwrap().unix_timestamp + self.time_offset
    }
}

/// User account for minting voting rights.
#[account(zero_copy)]
pub struct Voter {
    pub voter_authority: Pubkey,
    pub registrar: Pubkey,
    pub voter_bump: u8,
    pub voter_weight_record_bump: u8,
    pub deposits: [DepositEntry; 32],

    /// The most recent slot a deposit was made in.
    ///
    /// Would like to use solana_program::clock::Slot here, but Anchor's IDL
    /// does not know the type.
    pub last_deposit_slot: u64,
}

impl Voter {
    pub fn weight(&self, registrar: &Registrar) -> Result<u64> {
        let curr_ts = registrar.clock_unix_timestamp();
        self.deposits
            .iter()
            .filter(|d| d.is_used)
            .try_fold(0, |sum, d| {
                d.voting_power(&registrar.rates[d.rate_idx as usize], curr_ts)
                    .map(|vp| sum + vp)
            })
    }
}

/// Exchange rate for an asset that can be used to mint voting rights.
#[zero_copy]
#[derive(AnchorSerialize, AnchorDeserialize, Default)]
pub struct ExchangeRateEntry {
    /// Mint for this entry.
    pub mint: Pubkey,

    /// Mint decimals.
    pub mint_decimals: u8,

    /// Exchange rate for 1.0 decimal-respecting unit of mint currency
    /// into the common vote currency.
    ///
    /// Example: If rate=2, then 1.000 of mint currency has a vote weight
    /// of 2.000000 in common vote currency. In the example mint decimals
    /// was 3 and common_decimals was 6.
    pub rate: u64,

    /// Factor for converting mint native currency to common vote currency,
    /// including decimal handling.
    ///
    /// Examples:
    /// - if common and mint have the same number of decimals, this is the same as 'rate'
    /// - common decimals = 6, mint decimals = 3, rate = 5 -> 500
    pub conversion_factor: u64,
}

impl ExchangeRateEntry {
    /// Converts an amount in this ExchangeRateEntry's mint's native currency
    /// to the equivalent common registrar vote currency amount.
    pub fn convert(&self, amount_native: u64) -> u64 {
        amount_native.checked_mul(self.conversion_factor).unwrap()
    }
}

unsafe impl Zeroable for ExchangeRateEntry {}

/// Bookkeeping for a single deposit for a given mint and lockup schedule.
#[zero_copy]
pub struct DepositEntry {
    // True if the deposit entry is being used.
    pub is_used: bool,

    // Points to the ExchangeRate this deposit uses.
    pub rate_idx: u8,

    /// Amount in deposited, in native currency. Withdraws of vested tokens
    /// directly reduce this amount.
    ///
    /// This directly tracks the total amount added by the user. They may
    /// never withdraw more than this amount.
    pub amount_deposited_native: u64,

    /// Amount in locked when the lockup began, in native currency.
    ///
    /// Note that this is not adjusted for withdraws. It is possible for this
    /// value to be bigger than amount_deposited_native after some vesting
    /// and withdrawals.
    ///
    /// This value is needed to compute the amount that vests each peroid,
    /// which should not change due to withdraws.
    pub amount_initially_locked_native: u64,

    pub allow_clawback: bool,

    // Locked state.
    pub lockup: Lockup,
}

impl DepositEntry {
    /// # Voting Power Caclulation
    ///
    /// Returns the voting power for the deposit, giving locked tokens boosted
    /// voting power that scales linearly with the lockup time.
    ///
    /// For each cliff-locked token, the vote weight is:
    ///
    /// ```
    ///    voting_power = amount * (fixed_factor + locking_factor * time_factor)
    /// ```
    ///
    /// with
    ///    fixed_factor = FIXED_VOTE_WEIGHT_FACTOR
    ///    locking_factor = LOCKING_VOTE_WEIGHT_FACTOR
    ///    time_factor = lockup_time_remaining / max_lockup_time
    ///
    /// Linear vesting schedules can be thought of as a sequence of cliff-
    /// locked tokens and have the matching voting weight.
    ///
    /// To achieve this with the SPL governance program--which requires a "max
    /// vote weight"--we attach what amounts to a scalar multiplier between 0
    /// and 1 to normalize voting power. This multiplier is a function of
    /// the lockup schedule. Here we will describe two, a one time
    /// cliff and a linear vesting schedule unlocking daily.
    ///
    /// ## Cliff Lockup
    ///
    /// The cliff lockup allows one to lockup their tokens for a set period
    /// of time, unlocking all at once on a given date.
    ///
    /// The calculation for this is straightforward and is detailed above.
    ///
    /// ### Decay
    ///
    /// As time passes, the voting power decays until it's back to just
    /// fixed_factor when the cliff has passed. This is important because at
    /// each point in time the lockup should be equivalent to a new lockup
    /// made for the remaining time period.
    ///
    /// ## Daily Vesting Lockup
    ///
    /// Daily vesting can be calculated with simple series sum.
    ///
    /// For the sake of example, suppose we locked up 10 tokens for two days,
    /// vesting linearly once a day. In other words, we have 5 tokens locked for
    /// 1 day and 5 tokens locked for two days.
    ///
    /// Visually, we can see this in a two year timeline
    ///
    /// 0      5      10   amount unlocked
    /// | ---- | ---- |
    /// 0      1      2   days
    ///
    /// Then, to calculate the voting power at any time in the first day, we
    /// have (for a max_lockup_time of 2555 days)
    ///
    /// ```
    /// voting_power =
    ///     5 * (fixed_factor + locking_factor * 1/2555)
    ///     + 5 * (fixed_factor + locking_factor * 2/2555)
    ///   = 10 * fixed_factor
    ///     + 5 * locking_factor * (1 + 2)/2555
    /// ```
    ///
    /// Since 7 years is the maximum lock, and 1 day is the minimum, we have
    /// a time_factor of 1/2555 for a one day lock, 2/2555 for a two day lock,
    /// 2555/2555 for a 7 year lock, and 0 for no lock.
    ///
    /// Let's now generalize this to a daily vesting schedule over N days.
    /// Let "amount" be the total amount for vesting. Then the total voting
    /// power to start is
    ///
    /// ```
    /// voting_power =
    ///   = amount * fixed_factor
    ///     + amount/N * locking_factor * (1 + 2 + ... + N)/2555
    /// ```
    ///
    /// ### Decay
    ///
    /// With every vesting one of the summands in the time term disappears
    /// and the remaining locking time for others decreases. That means after
    /// m days, the remaining voting power is
    ///
    /// ```
    /// voting_power =
    ///   = amount * fixed_factor
    ///     + amount/N * locking_factor * (1 + 2 + ... + (N - m))/2555
    /// ```
    ///
    /// Example: After N-1 days, only a 1/Nth fraction of the initial amount
    /// is still locked up and the rest has vested. And that amount has
    /// a time factor of 1/2555.
    ///
    /// The computation below uses 1 + 2 + ... + n = n * (n + 1) / 2.
    pub fn voting_power(&self, rate: &ExchangeRateEntry, curr_ts: i64) -> Result<u64> {
        let fixed_contribution = rate
            .convert(self.amount_deposited_native)
            .checked_mul(FIXED_VOTE_WEIGHT_FACTOR)
            .unwrap();
        if LOCKING_VOTE_WEIGHT_FACTOR == 0 {
            return Ok(fixed_contribution);
        }

        let max_locked_contribution = rate.convert(self.amount_initially_locked_native);
        Ok(fixed_contribution
            + self
                .voting_power_locked(curr_ts, max_locked_contribution)?
                .checked_mul(LOCKING_VOTE_WEIGHT_FACTOR)
                .unwrap())
    }

    /// Vote contribution from locked funds only, not scaled by
    /// LOCKING_VOTE_WEIGHT_FACTOR yet.
    fn voting_power_locked(&self, curr_ts: i64, max_contribution: u64) -> Result<u64> {
        if curr_ts < self.lockup.start_ts || curr_ts >= self.lockup.end_ts {
            return Ok(0);
        }
        match self.lockup.kind {
            LockupKind::None => Ok(0),
            LockupKind::Daily => self.voting_power_linear_vesting(curr_ts, max_contribution),
            LockupKind::Monthly => self.voting_power_linear_vesting(curr_ts, max_contribution),
            LockupKind::Cliff => self.voting_power_cliff(curr_ts, max_contribution),
        }
    }

    fn voting_power_linear_vesting(&self, curr_ts: i64, max_contribution: u64) -> Result<u64> {
        let max_periods = self.lockup.kind.max_periods();
        let periods_left = self.lockup.periods_left(curr_ts)?;
        let periods_total = self.lockup.periods_total()?;

        if periods_left == 0 {
            return Ok(0);
        }

        // TODO: Switch the decay interval to be seconds, not days. That means each
        // of the period cliff-locked deposits here will decay in vote power over the
        // period. That complicates the computaton here, but makes it easier to do
        // the right thing if the period_secs() aren't a multiple of a day.
        //
        // This computes
        // amount / periods_total * (1 + 2 + ... + periods_left) / max_periods
        // See the comment on voting_power().
        let decayed_vote_weight = max_contribution
            .checked_mul(
                // Ok to divide by two here because, if n is zero, then the
                // voting power is zero. And if n is one or above, then the
                // numerator is 2 or above.
                periods_left
                    .checked_mul(periods_left.checked_add(1).unwrap())
                    .unwrap()
                    .checked_div(2)
                    .unwrap(),
            )
            .unwrap()
            .checked_div(max_periods.checked_mul(periods_total).unwrap())
            .unwrap();

        Ok(decayed_vote_weight)
    }

    fn voting_power_cliff(&self, curr_ts: i64, max_contribution: u64) -> Result<u64> {
        // TODO: Decay by the second, not by the day.
        let decayed_voting_weight = self
            .lockup
            .periods_left(curr_ts)?
            .checked_mul(max_contribution)
            .unwrap()
            .checked_div(self.lockup.kind.max_periods())
            .unwrap();

        Ok(decayed_voting_weight)
    }

    /// Returns the amount of unlocked tokens for this deposit--in native units
    /// of the original token amount (not scaled by the exchange rate).
    pub fn vested(&self, curr_ts: i64) -> Result<u64> {
        if curr_ts < self.lockup.start_ts {
            return Ok(0);
        }
        if curr_ts >= self.lockup.end_ts {
            return Ok(self.amount_initially_locked_native);
        }
        match self.lockup.kind {
            LockupKind::None => Ok(self.amount_initially_locked_native),
            LockupKind::Daily => self.vested_linearly(curr_ts),
            LockupKind::Monthly => self.vested_linearly(curr_ts),
            LockupKind::Cliff => Ok(0),
        }
    }

    fn vested_linearly(&self, curr_ts: i64) -> Result<u64> {
        let period_current = self.lockup.period_current(curr_ts)?;
        let periods_total = self.lockup.periods_total()?;
        if period_current >= periods_total {
            return Ok(self.amount_initially_locked_native);
        }
        let vested = self
            .amount_initially_locked_native
            .checked_mul(period_current)
            .unwrap()
            .checked_div(periods_total)
            .unwrap();
        Ok(vested)
    }

    /// Returns the amount that may be withdrawn given current vesting
    /// and previous withdraws.
    pub fn amount_withdrawable(&self, curr_ts: i64) -> u64 {
        let still_locked = self
            .amount_initially_locked_native
            .checked_sub(self.vested(curr_ts).unwrap())
            .unwrap();
        self.amount_deposited_native
            .checked_sub(still_locked)
            .unwrap()
    }
}

#[zero_copy]
#[derive(AnchorSerialize, AnchorDeserialize)]
pub struct Lockup {
    pub kind: LockupKind,
    // Start of the lockup.
    pub start_ts: i64,
    // End of the lockup.
    pub end_ts: i64,
    // Empty bytes for future upgrades.
    // TODO: what kinds of upgrades do we foresee?
    pub padding: [u8; 16],
}

impl Lockup {
    /// Returns the number of periods left on the lockup.
    pub fn periods_left(&self, curr_ts: i64) -> Result<u64> {
        Ok(self
            .periods_total()?
            .saturating_sub(self.period_current(curr_ts)?))
    }

    /// Returns the current period in the vesting schedule.
    pub fn period_current(&self, curr_ts: i64) -> Result<u64> {
        let period_secs = self.kind.period_secs();
        if period_secs == 0 {
            return Ok(0);
        }
        let d = u64::try_from({
            let secs_elapsed = curr_ts.saturating_sub(self.start_ts);
            secs_elapsed.checked_div(period_secs).unwrap()
        })
        .map_err(|_| ErrorCode::UnableToConvert)?;
        Ok(d)
    }

    /// Returns the total amount of periods in the lockup period.
    pub fn periods_total(&self) -> Result<u64> {
        let period_secs = self.kind.period_secs();
        if period_secs == 0 {
            return Ok(0);
        }

        // Number of seconds in the entire lockup.
        let lockup_secs = self.end_ts.checked_sub(self.start_ts).unwrap();
        require!(lockup_secs % period_secs == 0, InvalidLockupPeriod);

        // Total periods in the entire lockup.
        Ok(u64::try_from(lockup_secs.checked_div(period_secs).unwrap()).unwrap())
    }
}

#[repr(u8)]
#[derive(AnchorSerialize, AnchorDeserialize, Debug, Clone, Copy)]
pub enum LockupKind {
    None,
    Daily,
    Monthly,
    Cliff,
}

impl LockupKind {
    pub fn period_secs(&self) -> i64 {
        match self {
            LockupKind::None => 0,
            LockupKind::Daily => SECS_PER_DAY,
            LockupKind::Monthly => SECS_PER_MONTH,
            LockupKind::Cliff => SECS_PER_DAY, // arbitrary choice
        }
    }

    pub fn max_periods(&self) -> u64 {
        match self {
            LockupKind::None => 0,
            LockupKind::Daily => MAX_DAYS_LOCKED,
            LockupKind::Monthly => MAX_MONTHS_LOCKED,
            LockupKind::Cliff => MAX_DAYS_LOCKED,
        }
    }
}

#[cfg(test)]
mod tests {
    use super::*;

    #[test]
    pub fn days_left_start() -> Result<()> {
        run_test_days_left(TestDaysLeft {
            expected_days_left: 10,
            days_total: 10.0,
            curr_day: 0.0,
        })
    }

    #[test]
    pub fn days_left_one_half() -> Result<()> {
        run_test_days_left(TestDaysLeft {
            expected_days_left: 10,
            days_total: 10.0,
            curr_day: 0.5,
        })
    }

    #[test]
    pub fn days_left_one() -> Result<()> {
        run_test_days_left(TestDaysLeft {
            expected_days_left: 9,
            days_total: 10.0,
            curr_day: 1.0,
        })
    }

    #[test]
    pub fn days_left_one_and_one_half() -> Result<()> {
        run_test_days_left(TestDaysLeft {
            expected_days_left: 9,
            days_total: 10.0,
            curr_day: 1.5,
        })
    }

    #[test]
    pub fn days_left_9() -> Result<()> {
        run_test_days_left(TestDaysLeft {
            expected_days_left: 1,
            days_total: 10.0,
            curr_day: 9.0,
        })
    }

    #[test]
    pub fn days_left_9_dot_one() -> Result<()> {
        run_test_days_left(TestDaysLeft {
            expected_days_left: 1,
            days_total: 10.0,
            curr_day: 9.1,
        })
    }

    #[test]
    pub fn days_left_9_dot_nine() -> Result<()> {
        run_test_days_left(TestDaysLeft {
            expected_days_left: 1,
            days_total: 10.0,
            curr_day: 9.9,
        })
    }

    #[test]
    pub fn days_left_ten() -> Result<()> {
        run_test_days_left(TestDaysLeft {
            expected_days_left: 0,
            days_total: 10.0,
            curr_day: 10.0,
        })
    }

    #[test]
    pub fn days_left_eleven() -> Result<()> {
        run_test_days_left(TestDaysLeft {
            expected_days_left: 0,
            days_total: 10.0,
            curr_day: 11.0,
        })
    }

    #[test]
    pub fn months_left_start() -> Result<()> {
        run_test_months_left(TestMonthsLeft {
            expected_months_left: 10,
            months_total: 10.0,
            curr_month: 0.,
        })
    }

    #[test]
    pub fn months_left_one_half() -> Result<()> {
        run_test_months_left(TestMonthsLeft {
            expected_months_left: 10,
            months_total: 10.0,
            curr_month: 0.5,
        })
    }

    #[test]
    pub fn months_left_one_and_a_half() -> Result<()> {
        run_test_months_left(TestMonthsLeft {
            expected_months_left: 9,
            months_total: 10.0,
            curr_month: 1.5,
        })
    }

    #[test]
    pub fn months_left_ten() -> Result<()> {
        run_test_months_left(TestMonthsLeft {
            expected_months_left: 9,
            months_total: 10.0,
            curr_month: 1.5,
        })
    }

    #[test]
    pub fn months_left_eleven() -> Result<()> {
        run_test_months_left(TestMonthsLeft {
            expected_months_left: 0,
            months_total: 10.0,
            curr_month: 11.,
        })
    }

    #[test]
    pub fn voting_power_cliff_warmup() -> Result<()> {
        // 10 tokens with 6 decimals.
        let amount_deposited = 10 * 1_000_000;
        run_test_voting_power(TestVotingPower {
            expected_voting_power: 0, // 0 warmup.
            amount_deposited,
            days_total: 10.0,
            curr_day: -0.5,
            kind: LockupKind::Cliff,
        })
    }

    #[test]
    pub fn voting_power_cliff_start() -> Result<()> {
        // 10 tokens with 6 decimals.
        let amount_deposited = 10 * 1_000_000;
        let expected_voting_power = (10 * amount_deposited) / MAX_DAYS_LOCKED;
        run_test_voting_power(TestVotingPower {
            expected_voting_power,
            amount_deposited,
            days_total: 10.0,
            curr_day: 0.5,
            kind: LockupKind::Cliff,
        })
    }

    #[test]
    pub fn voting_power_cliff_one_third_day() -> Result<()> {
        // 10 tokens with 6 decimals.
        let amount_deposited = 10 * 1_000_000;
        let expected_voting_power = (10 * amount_deposited) / MAX_DAYS_LOCKED;
        run_test_voting_power(TestVotingPower {
            expected_voting_power,
            amount_deposited,
            days_total: 10.0,
            curr_day: 0.33,
            kind: LockupKind::Cliff,
        })
    }

    #[test]
    pub fn voting_power_cliff_half_day() -> Result<()> {
        // 10 tokens with 6 decimals.
        let amount_deposited = 10 * 1_000_000;
        let expected_voting_power = (10 * amount_deposited) / MAX_DAYS_LOCKED;
        run_test_voting_power(TestVotingPower {
            expected_voting_power,
            amount_deposited,
            days_total: 10.0,
            curr_day: 0.5,
            kind: LockupKind::Cliff,
        })
    }

    #[test]
    pub fn voting_power_cliff_two_thirds_day() -> Result<()> {
        // 10 tokens with 6 decimals.
        let amount_deposited = 10 * 1_000_000;
        let expected_voting_power = (10 * amount_deposited) / MAX_DAYS_LOCKED;
        run_test_voting_power(TestVotingPower {
            expected_voting_power,
            amount_deposited,
            days_total: 10.0,
            curr_day: 0.66,
            kind: LockupKind::Cliff,
        })
    }

    #[test]
    pub fn voting_power_cliff_one_day() -> Result<()> {
        // 10 tokens with 6 decimals.
        let amount_deposited = 10 * 1_000_000;
        let expected_voting_power = (9 * amount_deposited) / MAX_DAYS_LOCKED;
        run_test_voting_power(TestVotingPower {
            expected_voting_power,
            amount_deposited,
            days_total: 10.0,
            curr_day: 1.0,
            kind: LockupKind::Cliff,
        })
    }

    #[test]
    pub fn voting_power_cliff_one_day_one_third() -> Result<()> {
        // 10 tokens with 6 decimals.
        let amount_deposited = 10 * 1_000_000;
        let expected_voting_power = (9 * amount_deposited) / MAX_DAYS_LOCKED;
        run_test_voting_power(TestVotingPower {
            expected_voting_power,
            amount_deposited,
            days_total: 10.0,
            curr_day: 1.33,
            kind: LockupKind::Cliff,
        })
    }

    #[test]
    pub fn voting_power_cliff_two_days() -> Result<()> {
        // 10 tokens with 6 decimals.
        let amount_deposited = 10 * 1_000_000;
        // (8/2555) * deposit w/ 6 decimals.
        let expected_voting_power = (8 * amount_deposited) / MAX_DAYS_LOCKED;
        run_test_voting_power(TestVotingPower {
            expected_voting_power,
            amount_deposited,
            days_total: 10.0,
            curr_day: 2.0,
            kind: LockupKind::Cliff,
        })
    }

    #[test]
    pub fn voting_power_cliff_nine_dot_nine_days() -> Result<()> {
        // 10 tokens with 6 decimals.
        let amount_deposited = 10 * 1_000_000;
        let expected_voting_power = amount_deposited / MAX_DAYS_LOCKED;
        run_test_voting_power(TestVotingPower {
            expected_voting_power,
            amount_deposited,
            days_total: 10.0,
            curr_day: 9.9,
            kind: LockupKind::Cliff,
        })
    }

    #[test]
    pub fn voting_power_cliff_ten_days() -> Result<()> {
        run_test_voting_power(TestVotingPower {
            expected_voting_power: 0, // (0/MAX_DAYS_LOCKED) * deposit w/ 6 decimals.
            amount_deposited: 10 * 1_000_000,
            days_total: 10.0,
            curr_day: 10.0,
            kind: LockupKind::Cliff,
        })
    }

    #[test]
    pub fn voting_power_cliff_ten_dot_one_days() -> Result<()> {
        run_test_voting_power(TestVotingPower {
            expected_voting_power: 0, // (0/MAX_DAYS_LOCKED) * deposit w/ 6 decimals.
            amount_deposited: 10 * 1_000_000, // 10 tokens with 6 decimals.
            days_total: 10.0,
            curr_day: 10.1,
            kind: LockupKind::Cliff,
        })
    }

    #[test]
    pub fn voting_power_cliff_eleven_days() -> Result<()> {
        run_test_voting_power(TestVotingPower {
            expected_voting_power: 0, // (0/MAX_DAYS_LOCKED) * deposit w/ 6 decimals.
            amount_deposited: 10 * 1_000_000, // 10 tokens with 6 decimals.
            days_total: 10.0,
            curr_day: 10.1,
            kind: LockupKind::Cliff,
        })
    }

    #[test]
    pub fn voting_power_daily_warmup() -> Result<()> {
        run_test_voting_power(TestVotingPower {
            expected_voting_power: 0, // (0/MAX_DAYS_LOCKED) * deposit w/ 6 decimals.
            amount_deposited: 10 * 1_000_000, // 10 tokens with 6 decimals.
            days_total: 10.0,
            curr_day: -1.0,
            kind: LockupKind::Daily,
        })
    }

    #[test]
    pub fn voting_power_daily_start() -> Result<()> {
        // 10 tokens with 6 decimals.
        let amount_deposited = 10 * 1_000_000;
        let expected_voting_power = locked_daily_power(amount_deposited, 0, 10);
        run_test_voting_power(TestVotingPower {
            expected_voting_power,
            amount_deposited,
            days_total: 10.0,
            curr_day: 0.0,
            kind: LockupKind::Daily,
        })
    }

    #[test]
    pub fn voting_power_daily_one_half() -> Result<()> {
        // 10 tokens with 6 decimals.
        let amount_deposited = 10 * 1_000_000;
        let expected_voting_power = locked_daily_power(amount_deposited, 0, 10);
        run_test_voting_power(TestVotingPower {
            expected_voting_power,
            amount_deposited,
            days_total: 10.0,
            curr_day: 0.5,
            kind: LockupKind::Daily,
        })
    }

    #[test]
    pub fn voting_power_daily_one() -> Result<()> {
        // 10 tokens with 6 decimals.
        let amount_deposited = 10 * 1_000_000;
        let expected_voting_power = locked_daily_power(amount_deposited, 1, 10);
        run_test_voting_power(TestVotingPower {
            expected_voting_power,
            amount_deposited,
            days_total: 10.0,
            curr_day: 1.0,
            kind: LockupKind::Daily,
        })
    }

    #[test]
    pub fn voting_power_daily_one_and_one_third() -> Result<()> {
        // 10 tokens with 6 decimals.
        let amount_deposited = 10 * 1_000_000;
        let expected_voting_power = locked_daily_power(amount_deposited, 1, 10);
        run_test_voting_power(TestVotingPower {
            expected_voting_power,
            amount_deposited,
            days_total: 10.0,
            curr_day: 1.3,
            kind: LockupKind::Daily,
        })
    }

    #[test]
    pub fn voting_power_daily_two() -> Result<()> {
        // 10 tokens with 6 decimals.
        let amount_deposited = 10 * 1_000_000;
        let expected_voting_power = locked_daily_power(amount_deposited, 2, 10);
        run_test_voting_power(TestVotingPower {
            expected_voting_power,
            amount_deposited,
            days_total: 10.0,
            curr_day: 2.0,
            kind: LockupKind::Daily,
        })
    }

    #[test]
    pub fn voting_power_daily_nine() -> Result<()> {
        // 10 tokens with 6 decimals.
        let amount_deposited = 10 * 1_000_000;
        let expected_voting_power = locked_daily_power(amount_deposited, 9, 10);
        run_test_voting_power(TestVotingPower {
            expected_voting_power,
            amount_deposited,
            days_total: 10.0,
            curr_day: 9.0,
            kind: LockupKind::Daily,
        })
    }

    #[test]
    pub fn voting_power_daily_nine_dot_nine() -> Result<()> {
        // 10 tokens with 6 decimals.
        let amount_deposited = 10 * 1_000_000;
        let expected_voting_power = locked_daily_power(amount_deposited, 9, 10);
        run_test_voting_power(TestVotingPower {
            expected_voting_power,
            amount_deposited,
            days_total: 10.0,
            curr_day: 9.9,
            kind: LockupKind::Daily,
        })
    }

    #[test]
    pub fn voting_power_daily_ten() -> Result<()> {
        // 10 tokens with 6 decimals.
        let amount_deposited = 10 * 1_000_000;
        let expected_voting_power = locked_daily_power(amount_deposited, 10, 10);
        run_test_voting_power(TestVotingPower {
            expected_voting_power,
            amount_deposited,
            days_total: 10.0,
            curr_day: 10.0,
            kind: LockupKind::Daily,
        })
    }

    #[test]
    pub fn voting_power_daily_ten_dot_one() -> Result<()> {
        // 10 tokens with 6 decimals.
        let amount_deposited = 10 * 1_000_000;
        let expected_voting_power = locked_daily_power(amount_deposited, 10, 10);
        run_test_voting_power(TestVotingPower {
            expected_voting_power,
            amount_deposited,
            days_total: 10.0,
            curr_day: 10.1,
            kind: LockupKind::Daily,
        })
    }

    #[test]
    pub fn voting_power_daily_eleven() -> Result<()> {
        // 10 tokens with 6 decimals.
        let amount_deposited = 10 * 1_000_000;
        let expected_voting_power = locked_daily_power(amount_deposited, 11, 10);
        run_test_voting_power(TestVotingPower {
            expected_voting_power,
            amount_deposited,
            days_total: 10.0,
            curr_day: 11.0,
            kind: LockupKind::Daily,
        })
    }

    struct TestDaysLeft {
        expected_days_left: u64,
        days_total: f64,
        curr_day: f64,
    }

    struct TestMonthsLeft {
        expected_months_left: u64,
        months_total: f64,
        curr_month: f64,
    }

    struct TestVotingPower {
        amount_deposited: u64,
        days_total: f64,
        curr_day: f64,
        expected_voting_power: u64,
        kind: LockupKind,
    }

    fn run_test_days_left(t: TestDaysLeft) -> Result<()> {
        let start_ts = 1634929833;
        let end_ts = start_ts + days_to_secs(t.days_total);
        let curr_ts = start_ts + days_to_secs(t.curr_day);
        let l = Lockup {
            kind: LockupKind::Cliff,
            start_ts,
            end_ts,
            padding: [0u8; 16],
        };
        let days_left = l.periods_left(curr_ts)?;
        assert_eq!(days_left, t.expected_days_left);
        Ok(())
    }

    fn run_test_months_left(t: TestMonthsLeft) -> Result<()> {
        let start_ts = 1634929833;
        let end_ts = start_ts + months_to_secs(t.months_total);
        let curr_ts = start_ts + months_to_secs(t.curr_month);
        let l = Lockup {
            kind: LockupKind::Monthly,
            start_ts,
            end_ts,
            padding: [0u8; 16],
        };
        let months_left = l.periods_left(curr_ts)?;
        assert_eq!(months_left, t.expected_months_left);
        Ok(())
    }

    fn run_test_voting_power(t: TestVotingPower) -> Result<()> {
        let start_ts = 1634929833;
        let end_ts = start_ts + days_to_secs(t.days_total);
        let d = DepositEntry {
            is_used: true,
            rate_idx: 0,
            amount_deposited_native: t.amount_deposited,
            amount_initially_locked_native: t.amount_deposited,
            allow_clawback: false,
            lockup: Lockup {
                start_ts,
                end_ts,
                kind: t.kind,
                padding: [0u8; 16],
            },
        };
        let curr_ts = start_ts + days_to_secs(t.curr_day);
        let power = d.voting_power_locked(curr_ts, t.amount_deposited)?;
        assert_eq!(power, t.expected_voting_power);
        Ok(())
    }

    fn days_to_secs(days: f64) -> i64 {
        let d = (SECS_PER_DAY as f64) * days;
        d.round() as i64
    }

    fn months_to_secs(months: f64) -> i64 {
        let d = (SECS_PER_MONTH as f64) * months;
        d.round() as i64
    }

    // Calculates locked voting power. Done iteratively as a sanity check on
    // the closed form calcuation.
    //
    // deposit - the amount locked up
    // day - the current day in the lockup period
    // total_days - the number of days locked up
    fn locked_daily_power(amount: u64, day: u64, total_days: u64) -> u64 {
        if day >= total_days {
            return 0;
        }
        let days_remaining = total_days - day;
        let mut total = 0f64;
        for k in 1..=days_remaining {
            // We have 'days_remaining' remaining cliff-locked deposits of
            // amount / total_days each. Each of these deposits gets a scaling
            // of k / MAX_DAYS_LOCKED.
            total += (k as f64 * amount as f64) / (MAX_DAYS_LOCKED as f64 * total_days as f64)
        }
        total.floor() as u64
    }
}<|MERGE_RESOLUTION|>--- conflicted
+++ resolved
@@ -38,13 +38,9 @@
 pub struct Registrar {
     pub governance_program_id: Pubkey,
     pub realm: Pubkey,
-<<<<<<< HEAD
-    pub realm_community_mint: Pubkey,
-    pub clawback_authority: Pubkey,
-=======
     pub realm_governing_token_mint: Pubkey,
     pub realm_authority: Pubkey,
->>>>>>> bf620a6b
+    pub clawback_authority: Pubkey,
     pub bump: u8,
     // The length should be adjusted for one's use case.
     pub rates: [ExchangeRateEntry; 2],
